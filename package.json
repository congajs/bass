--- conflicted
+++ resolved
@@ -32,14 +32,9 @@
     "lodash": "4.17.4"
   },
   "devDependencies": {
-<<<<<<< HEAD
-    "mocha": "1.9.0",
-    "should": "1.2.2"
-=======
     "jasmine": "^2.6.0",
     "request": "^2.81.0",
     "bass-nedb": "latest"
->>>>>>> 280d5481
   },
   "readmeFilename": "README.md"
 }