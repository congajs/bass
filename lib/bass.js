--- conflicted
+++ resolved
@@ -6,8 +6,6 @@
  * For the full copyright and license information, please view the LICENSE
  * file that was distributed with this source code.
  */
-
-// third-party modules
 
 // local modules
 const Compiler = require('./compiler');
@@ -38,15 +36,11 @@
 	 * Initialize bass with the current configuration object
 	 * and return a Promise
 	 *
-<<<<<<< HEAD
 	 * @param {Compiler} [compiler]
-=======
->>>>>>> 280d5481
 	 * @return {Promise}
 	 */
 	init(compiler = null) {
 
-<<<<<<< HEAD
 		if (!(compiler instanceof Compiler)) {
 			compiler = new Compiler(this.config);
 		} else if (compiler.config !== this.config) {
@@ -55,12 +49,6 @@
 
 		return new Promise((resolve, reject) => {
 
-=======
-		const compiler = new Compiler(this.config);
-
-		return new Promise((resolve, reject) => {
-
->>>>>>> 280d5481
 			compiler.compile((err, registry) => {
 				if (err === null) {
 					this.registry = registry;
